{
  "version": 2,
  "dependencies": {
<<<<<<< HEAD
=======
    ".NETFramework,Version=v4.7.2": {
      "MedallionShell.StrongName": {
        "type": "Direct",
        "requested": "[1.6.2, )",
        "resolved": "1.6.2",
        "contentHash": "x7kIh8HiLHQrm5tcLEwNXhYfIHjQoK8ZS9MPx/LcCgNubtfFVJZm8Kk5/FSOalHjlXizcLAm6733L691l8cr/Q=="
      },
      "Microsoft.NET.Test.Sdk": {
        "type": "Direct",
        "requested": "[17.9.0, )",
        "resolved": "17.9.0",
        "contentHash": "7GUNAUbJYn644jzwLm5BD3a2p9C1dmP8Hr6fDPDxgItQk9hBs1Svdxzz07KQ/UphMSmgza9AbijBJGmw5D658A==",
        "dependencies": {
          "Microsoft.CodeCoverage": "17.9.0"
        }
      },
      "Moq": {
        "type": "Direct",
        "requested": "[4.20.70, )",
        "resolved": "4.20.70",
        "contentHash": "4rNnAwdpXJBuxqrOCzCyICXHSImOTRktCgCWXWykuF1qwoIsVvEnR7PjbMk/eLOxWvhmj5Kwt+kDV3RGUYcNwg==",
        "dependencies": {
          "Castle.Core": "5.1.1",
          "System.Threading.Tasks.Extensions": "4.5.4"
        }
      },
      "NUnit": {
        "type": "Direct",
        "requested": "[3.14.0, )",
        "resolved": "3.14.0",
        "contentHash": "R7iPwD7kbOaP3o2zldWJbWeMQAvDKD0uld27QvA3PAALl1unl7x0v2J7eGiJOYjimV/BuGT4VJmr45RjS7z4LA=="
      },
      "NUnit.Analyzers": {
        "type": "Direct",
        "requested": "[4.1.0, )",
        "resolved": "4.1.0",
        "contentHash": "Odd1RusSMnfswIiCPbokAqmlcCCXjQ20poaXWrw+CWDnBY1vQ/x6ZGqgyJXpebPq5Uf8uEBe5iOAySsCdSrWdQ=="
      },
      "NUnit3TestAdapter": {
        "type": "Direct",
        "requested": "[4.5.0, )",
        "resolved": "4.5.0",
        "contentHash": "s8JpqTe9bI2f49Pfr3dFRfoVSuFQyraTj68c3XXjIS/MRGvvkLnrg6RLqnTjdShX+AdFUCCU/4Xex58AdUfs6A=="
      },
      "System.Data.SqlClient": {
        "type": "Direct",
        "requested": "[4.8.6, )",
        "resolved": "4.8.6",
        "contentHash": "2Ij/LCaTQRyAi5lAv7UUTV9R2FobC8xN9mE0fXBZohum/xLl8IZVmE98Rq5ugQHjCgTBRKqpXRb4ORulRdA6Ig=="
      },
      "Azure.Core": {
        "type": "Transitive",
        "resolved": "1.38.0",
        "contentHash": "IuEgCoVA0ef7E4pQtpC3+TkPbzaoQfa77HlfJDmfuaJUCVJmn7fT0izamZiryW5sYUFKizsftIxMkXKbgIcPMQ==",
        "dependencies": {
          "Microsoft.Bcl.AsyncInterfaces": "1.1.1",
          "System.ClientModel": "1.0.0",
          "System.Diagnostics.DiagnosticSource": "6.0.1",
          "System.Memory.Data": "1.0.2",
          "System.Numerics.Vectors": "4.5.0",
          "System.Text.Encodings.Web": "4.7.2",
          "System.Text.Json": "4.7.2",
          "System.Threading.Tasks.Extensions": "4.5.4"
        }
      },
      "Azure.Identity": {
        "type": "Transitive",
        "resolved": "1.11.3",
        "contentHash": "4EsGMAr+oog5UqHs46qwA7S/lJiwpXjPBY3t9tQBmJ8nsgmT/LLnrc32eiTlfOdfKxUz4fxBD2YjSnVZacu97w==",
        "dependencies": {
          "Azure.Core": "1.38.0",
          "Microsoft.Identity.Client": "4.60.3",
          "Microsoft.Identity.Client.Extensions.Msal": "4.60.3",
          "System.Memory": "4.5.4",
          "System.Security.Cryptography.ProtectedData": "4.7.0",
          "System.Text.Json": "4.7.2",
          "System.Threading.Tasks.Extensions": "4.5.4"
        }
      },
      "Azure.Storage.Common": {
        "type": "Transitive",
        "resolved": "12.18.1",
        "contentHash": "ohCslqP9yDKIn+DVjBEOBuieB1QwsUCz+BwHYNaJ3lcIsTSiI4Evnq81HcKe8CqM8qvdModbipVQKpnxpbdWqA==",
        "dependencies": {
          "Azure.Core": "1.36.0",
          "System.IO.Hashing": "6.0.0"
        }
      },
      "Castle.Core": {
        "type": "Transitive",
        "resolved": "5.1.1",
        "contentHash": "rpYtIczkzGpf+EkZgDr9CClTdemhsrwA/W5hMoPjLkRFnXzH44zDLoovXeKtmxb1ykXK9aJVODSpiJml8CTw2g=="
      },
      "Microsoft.Bcl.AsyncInterfaces": {
        "type": "Transitive",
        "resolved": "8.0.0",
        "contentHash": "3WA9q9yVqJp222P3x1wYIGDAkpjAku0TMUaaQV22g6L67AI0LdOIrVS7Ht2vJfLHGSPVuqN94vIr15qn+HEkHw==",
        "dependencies": {
          "System.Threading.Tasks.Extensions": "4.5.4"
        }
      },
      "Microsoft.Bcl.HashCode": {
        "type": "Transitive",
        "resolved": "1.1.1",
        "contentHash": "MalY0Y/uM/LjXtHfX/26l2VtN4LDNZ2OE3aumNOHDLsT4fNYy2hiHXI4CXCqKpNUNm7iJ2brrc4J89UdaL56FA=="
      },
      "Microsoft.CodeCoverage": {
        "type": "Transitive",
        "resolved": "17.9.0",
        "contentHash": "RGD37ZSrratfScYXm7M0HjvxMxZyWZL4jm+XgMZbkIY1UPgjUpbNA/t+WTGj/rC/0Hm9A3IrH3ywbKZkOCnoZA=="
      },
      "Microsoft.Data.SqlClient.SNI": {
        "type": "Transitive",
        "resolved": "5.2.0",
        "contentHash": "0p2KMVc8WSC5JWgO+OdhYJiRM41dp6w2Dsd9JfEiHLPc6nyxBQgSrx9TYlbC8fRT2RK+HyWzDlv9ofFtxMOwQg=="
      },
      "Microsoft.Extensions.DependencyInjection.Abstractions": {
        "type": "Transitive",
        "resolved": "8.0.0",
        "contentHash": "cjWrLkJXK0rs4zofsK4bSdg+jhDLTaxrkXu4gS6Y7MAlCvRyNNgwY/lJi5RDlQOnSZweHqoyvgvbdvQsRIW+hg==",
        "dependencies": {
          "Microsoft.Bcl.AsyncInterfaces": "8.0.0",
          "System.Threading.Tasks.Extensions": "4.5.4"
        }
      },
      "Microsoft.Extensions.Logging.Abstractions": {
        "type": "Transitive",
        "resolved": "8.0.0",
        "contentHash": "arDBqTgFCyS0EvRV7O3MZturChstm50OJ0y9bDJvAcmEPJm0FFpFyjU/JLYyStNGGey081DvnQYlncNX5SJJGA==",
        "dependencies": {
          "Microsoft.Extensions.DependencyInjection.Abstractions": "8.0.0",
          "System.Buffers": "4.5.1",
          "System.Memory": "4.5.5"
        }
      },
      "Microsoft.Identity.Client": {
        "type": "Transitive",
        "resolved": "4.60.3",
        "contentHash": "jve1RzmSpBhGlqMzPva6VfRbLMLZZc1Q8WRVZf8+iEruQkBgDTJPq8OeTehcY4GGYG1j6UB1xVofVE+n4BLDdw==",
        "dependencies": {
          "Microsoft.IdentityModel.Abstractions": "6.35.0",
          "System.Diagnostics.DiagnosticSource": "6.0.1"
        }
      },
      "Microsoft.Identity.Client.Extensions.Msal": {
        "type": "Transitive",
        "resolved": "4.60.3",
        "contentHash": "X1Cz14/RbmlLshusE5u2zfG+5ul6ttgou19BZe5Mdw1qm6fgOI9/imBB2TIsx2UD7nkgd2+MCSzhbukZf7udeg==",
        "dependencies": {
          "Microsoft.Identity.Client": "4.60.3",
          "System.IO.FileSystem.AccessControl": "5.0.0",
          "System.Security.Cryptography.ProtectedData": "4.5.0"
        }
      },
      "Microsoft.IdentityModel.Abstractions": {
        "type": "Transitive",
        "resolved": "6.35.0",
        "contentHash": "xuR8E4Rd96M41CnUSCiOJ2DBh+z+zQSmyrYHdYhD6K4fXBcQGVnRCFQ0efROUYpP+p0zC1BLKr0JRpVuujTZSg=="
      },
      "Microsoft.IdentityModel.JsonWebTokens": {
        "type": "Transitive",
        "resolved": "6.35.0",
        "contentHash": "9wxai3hKgZUb4/NjdRKfQd0QJvtXKDlvmGMYACbEC8DFaicMFCFhQFZq9ZET1kJLwZahf2lfY5Gtcpsx8zYzbg==",
        "dependencies": {
          "Microsoft.IdentityModel.Tokens": "6.35.0",
          "System.Text.Encoding": "4.3.0",
          "System.Text.Encodings.Web": "4.7.2",
          "System.Text.Json": "4.7.2"
        }
      },
      "Microsoft.IdentityModel.Logging": {
        "type": "Transitive",
        "resolved": "6.35.0",
        "contentHash": "jePrSfGAmqT81JDCNSY+fxVWoGuJKt9e6eJ+vT7+quVS55nWl//jGjUQn4eFtVKt4rt5dXaleZdHRB9J9AJZ7Q==",
        "dependencies": {
          "Microsoft.IdentityModel.Abstractions": "6.35.0"
        }
      },
      "Microsoft.IdentityModel.Protocols": {
        "type": "Transitive",
        "resolved": "6.35.0",
        "contentHash": "BPQhlDzdFvv1PzaUxNSk+VEPwezlDEVADIKmyxubw7IiELK18uJ06RQ9QKKkds30XI+gDu9n8j24XQ8w7fjWcg==",
        "dependencies": {
          "Microsoft.IdentityModel.Logging": "6.35.0",
          "Microsoft.IdentityModel.Tokens": "6.35.0"
        }
      },
      "Microsoft.IdentityModel.Protocols.OpenIdConnect": {
        "type": "Transitive",
        "resolved": "6.35.0",
        "contentHash": "LMtVqnECCCdSmyFoCOxIE5tXQqkOLrvGrL7OxHg41DIm1bpWtaCdGyVcTAfOQpJXvzND9zUKIN/lhngPkYR8vg==",
        "dependencies": {
          "Microsoft.IdentityModel.Protocols": "6.35.0",
          "System.IdentityModel.Tokens.Jwt": "6.35.0",
          "System.Text.Encoding": "4.3.0",
          "System.Text.Encodings.Web": "4.7.2",
          "System.Text.Json": "4.7.2"
        }
      },
      "Microsoft.IdentityModel.Tokens": {
        "type": "Transitive",
        "resolved": "6.35.0",
        "contentHash": "RN7lvp7s3Boucg1NaNAbqDbxtlLj5Qeb+4uSS1TeK5FSBVM40P4DKaTKChT43sHyKfh7V0zkrMph6DdHvyA4bg==",
        "dependencies": {
          "Microsoft.IdentityModel.Logging": "6.35.0",
          "System.Text.Encoding": "4.3.0",
          "System.Text.Encodings.Web": "4.7.2",
          "System.Text.Json": "4.7.2"
        }
      },
      "Oracle.ManagedDataAccess": {
        "type": "Transitive",
        "resolved": "21.13.0",
        "contentHash": "3OaqQzmx5aRrjBfPu44BaGy9Jz+NiO8Q7x+jPrSL91nSc/M4JYv6j/aX1dwdq4rlSHAw6Ct9rUsd0z7xjvq0Gw==",
        "dependencies": {
          "System.Formats.Asn1": "7.0.0",
          "System.Text.Json": "6.0.1"
        }
      },
      "Pipelines.Sockets.Unofficial": {
        "type": "Transitive",
        "resolved": "2.2.8",
        "contentHash": "zG2FApP5zxSx6OcdJQLbZDk2AVlN2BNQD6MorwIfV6gVj0RRxWPEp2LXAxqDGZqeNV1Zp0BNPcNaey/GXmTdvQ==",
        "dependencies": {
          "System.IO.Pipelines": "5.0.1"
        }
      },
      "System.Buffers": {
        "type": "Transitive",
        "resolved": "4.5.1",
        "contentHash": "Rw7ijyl1qqRS0YQD/WycNst8hUUMgrMH4FCn1nNm27M4VxchZ1js3fVjQaANHO5f3sN4isvP4a+Met9Y4YomAg=="
      },
      "System.ClientModel": {
        "type": "Transitive",
        "resolved": "1.0.0",
        "contentHash": "I3CVkvxeqFYjIVEP59DnjbeoGNfo/+SZrCLpRz2v/g0gpCHaEMPtWSY0s9k/7jR1rAsLNg2z2u1JRB76tPjnIw==",
        "dependencies": {
          "System.Memory.Data": "1.0.2",
          "System.Text.Json": "4.7.2"
        }
      },
      "System.Collections.Immutable": {
        "type": "Transitive",
        "resolved": "8.0.0",
        "contentHash": "AurL6Y5BA1WotzlEvVaIDpqzpIPvYnnldxru8oXJU2yFxFUy3+pNXjXd1ymO+RA0rq0+590Q8gaz2l3Sr7fmqg==",
        "dependencies": {
          "System.Memory": "4.5.5",
          "System.Runtime.CompilerServices.Unsafe": "6.0.0"
        }
      },
      "System.Configuration.ConfigurationManager": {
        "type": "Transitive",
        "resolved": "6.0.1",
        "contentHash": "jXw9MlUu/kRfEU0WyTptAVueupqIeE3/rl0EZDMlf8pcvJnitQ8HeVEp69rZdaStXwTV72boi/Bhw8lOeO+U2w==",
        "dependencies": {
          "System.Security.Permissions": "6.0.0"
        }
      },
      "System.Diagnostics.DiagnosticSource": {
        "type": "Transitive",
        "resolved": "8.0.0",
        "contentHash": "c9xLpVz6PL9lp/djOWtk5KPDZq3cSYpmXoJQY524EOtuFl5z9ZtsotpsyrDW40U1DRnQSYvcPKEUV0X//u6gkQ==",
        "dependencies": {
          "System.Memory": "4.5.5",
          "System.Runtime.CompilerServices.Unsafe": "6.0.0"
        }
      },
      "System.Formats.Asn1": {
        "type": "Transitive",
        "resolved": "7.0.0",
        "contentHash": "+nfpV0afLmvJW8+pLlHxRjz3oZJw4fkyU9MMEaMhCsHi/SN9bGF9q79ROubDiwTiCHezmK0uCWkPP7tGFP/4yg==",
        "dependencies": {
          "System.Buffers": "4.5.1",
          "System.Memory": "4.5.5",
          "System.ValueTuple": "4.5.0"
        }
      },
      "System.IdentityModel.Tokens.Jwt": {
        "type": "Transitive",
        "resolved": "6.35.0",
        "contentHash": "yxGIQd3BFK7F6S62/7RdZk3C/mfwyVxvh6ngd1VYMBmbJ1YZZA9+Ku6suylVtso0FjI0wbElpJ0d27CdsyLpBQ==",
        "dependencies": {
          "Microsoft.IdentityModel.JsonWebTokens": "6.35.0",
          "Microsoft.IdentityModel.Tokens": "6.35.0"
        }
      },
      "System.IO.Compression": {
        "type": "Transitive",
        "resolved": "4.3.0",
        "contentHash": "YHndyoiV90iu4iKG115ibkhrG+S3jBm8Ap9OwoUAzO5oPDAWcr0SFwQFm0HjM8WkEZWo0zvLTyLmbvTkW1bXgg=="
      },
      "System.IO.FileSystem.AccessControl": {
        "type": "Transitive",
        "resolved": "5.0.0",
        "contentHash": "SxHB3nuNrpptVk+vZ/F+7OHEpoHUIKKMl02bUmYHQr1r+glbZQxs7pRtsf4ENO29TVm2TH3AEeep2fJcy92oYw==",
        "dependencies": {
          "System.Security.AccessControl": "5.0.0",
          "System.Security.Principal.Windows": "5.0.0"
        }
      },
      "System.IO.Hashing": {
        "type": "Transitive",
        "resolved": "6.0.0",
        "contentHash": "Rfm2jYCaUeGysFEZjDe7j1R4x6Z6BzumS/vUT5a1AA/AWJuGX71PoGB0RmpyX3VmrGqVnAwtfMn39OHR8Y/5+g==",
        "dependencies": {
          "System.Buffers": "4.5.1",
          "System.Memory": "4.5.4"
        }
      },
      "System.IO.Pipelines": {
        "type": "Transitive",
        "resolved": "5.0.1",
        "contentHash": "qEePWsaq9LoEEIqhbGe6D5J8c9IqQOUuTzzV6wn1POlfdLkJliZY3OlB0j0f17uMWlqZYjH7txj+2YbyrIA8Yg==",
        "dependencies": {
          "System.Buffers": "4.5.1",
          "System.Memory": "4.5.4",
          "System.Threading.Tasks.Extensions": "4.5.4"
        }
      },
      "System.Memory": {
        "type": "Transitive",
        "resolved": "4.5.5",
        "contentHash": "XIWiDvKPXaTveaB7HVganDlOCRoj03l+jrwNvcge/t8vhGYKvqV+dMv6G4SAX2NoNmN0wZfVPTAlFwZcZvVOUw==",
        "dependencies": {
          "System.Buffers": "4.5.1",
          "System.Numerics.Vectors": "4.5.0",
          "System.Runtime.CompilerServices.Unsafe": "4.5.3"
        }
      },
      "System.Memory.Data": {
        "type": "Transitive",
        "resolved": "1.0.2",
        "contentHash": "JGkzeqgBsiZwKJZ1IxPNsDFZDhUvuEdX8L8BDC8N3KOj+6zMcNU28CNN59TpZE/VJYy9cP+5M+sbxtWJx3/xtw==",
        "dependencies": {
          "System.Text.Encodings.Web": "4.7.2",
          "System.Text.Json": "4.6.0"
        }
      },
      "System.Numerics.Vectors": {
        "type": "Transitive",
        "resolved": "4.5.0",
        "contentHash": "QQTlPTl06J/iiDbJCiepZ4H//BVraReU4O4EoRw1U02H5TLUIT7xn3GnDp9AXPSlJUDyFs4uWjWafNX6WrAojQ=="
      },
      "System.Runtime.CompilerServices.Unsafe": {
        "type": "Transitive",
        "resolved": "6.0.0",
        "contentHash": "/iUeP3tq1S0XdNNoMz5C9twLSrM/TH+qElHkXWaPvuNOt+99G75NrV0OS2EqHx5wMN7popYjpc8oTjC1y16DLg=="
      },
      "System.Runtime.InteropServices.RuntimeInformation": {
        "type": "Transitive",
        "resolved": "4.3.0",
        "contentHash": "cbz4YJMqRDR7oLeMRbdYv7mYzc++17lNhScCX0goO2XpGWdvAt60CGN+FHdePUEHCe/Jy9jUlvNAiNdM+7jsOw=="
      },
      "System.Security.AccessControl": {
        "type": "Transitive",
        "resolved": "6.0.0",
        "contentHash": "AUADIc0LIEQe7MzC+I0cl0rAT8RrTAKFHl53yHjEUzNVIaUlhFY11vc2ebiVJzVBuOzun6F7FBA+8KAbGTTedQ==",
        "dependencies": {
          "System.Security.Principal.Windows": "5.0.0"
        }
      },
      "System.Security.Cryptography.ProtectedData": {
        "type": "Transitive",
        "resolved": "4.7.0",
        "contentHash": "ehYW0m9ptxpGWvE4zgqongBVWpSDU/JCFD4K7krxkQwSz/sFQjEXCUqpvencjy6DYDbn7Ig09R8GFffu8TtneQ=="
      },
      "System.Security.Permissions": {
        "type": "Transitive",
        "resolved": "6.0.0",
        "contentHash": "T/uuc7AklkDoxmcJ7LGkyX1CcSviZuLCa4jg3PekfJ7SU0niF0IVTXwUiNVP9DSpzou2PpxJ+eNY2IfDM90ZCg==",
        "dependencies": {
          "System.Security.AccessControl": "6.0.0"
        }
      },
      "System.Security.Principal.Windows": {
        "type": "Transitive",
        "resolved": "5.0.0",
        "contentHash": "t0MGLukB5WAVU9bO3MGzvlGnyJPgUlcwerXn1kzBRjwLKixT96XV0Uza41W49gVd8zEMFu9vQEFlv0IOrytICA=="
      },
      "System.Text.Encoding": {
        "type": "Transitive",
        "resolved": "4.3.0",
        "contentHash": "BiIg+KWaSDOITze6jGQynxg64naAPtqGHBwDrLaCtixsa5bKiR8dpPOHA7ge3C0JJQizJE+sfkz1wV+BAKAYZw=="
      },
      "System.Text.Encodings.Web": {
        "type": "Transitive",
        "resolved": "8.0.0",
        "contentHash": "yev/k9GHAEGx2Rg3/tU6MQh4HGBXJs70y7j1LaM1i/ER9po+6nnQ6RRqTJn1E7Xu0fbIFK80Nh5EoODxrbxwBQ==",
        "dependencies": {
          "System.Buffers": "4.5.1",
          "System.Memory": "4.5.5",
          "System.Runtime.CompilerServices.Unsafe": "6.0.0"
        }
      },
      "System.Text.Json": {
        "type": "Transitive",
        "resolved": "8.0.0",
        "contentHash": "OdrZO2WjkiEG6ajEFRABTRCi/wuXQPxeV6g8xvUJqdxMvvuCCEk86zPla8UiIQJz3durtUEbNyY/3lIhS0yZvQ==",
        "dependencies": {
          "Microsoft.Bcl.AsyncInterfaces": "8.0.0",
          "System.Buffers": "4.5.1",
          "System.Memory": "4.5.5",
          "System.Runtime.CompilerServices.Unsafe": "6.0.0",
          "System.Text.Encodings.Web": "8.0.0",
          "System.Threading.Tasks.Extensions": "4.5.4",
          "System.ValueTuple": "4.5.0"
        }
      },
      "System.Threading.Channels": {
        "type": "Transitive",
        "resolved": "8.0.0",
        "contentHash": "CMaFr7v+57RW7uZfZkPExsPB6ljwzhjACWW1gfU35Y56rk72B/Wu+sTqxVmGSk4SFUlPc3cjeKND0zktziyjBA==",
        "dependencies": {
          "System.Threading.Tasks.Extensions": "4.5.4"
        }
      },
      "System.Threading.Tasks.Extensions": {
        "type": "Transitive",
        "resolved": "4.5.4",
        "contentHash": "zteT+G8xuGu6mS+mzDzYXbzS7rd3K6Fjb9RiZlYlJPam2/hU7JCBZBVEcywNuR+oZ1ncTvc/cq0faRr3P01OVg==",
        "dependencies": {
          "System.Runtime.CompilerServices.Unsafe": "4.5.3"
        }
      },
      "System.ValueTuple": {
        "type": "Transitive",
        "resolved": "4.5.0",
        "contentHash": "okurQJO6NRE/apDIP23ajJ0hpiNmJ+f0BwOlB/cSqTLQlw5upkf+5+96+iG2Jw40G1fCVCyPz/FhIABUjMR+RQ=="
      },
      "distributedlock": {
        "type": "Project",
        "dependencies": {
          "DistributedLock.Azure": "[1.0.1, )",
          "DistributedLock.FileSystem": "[1.0.2, )",
          "DistributedLock.MySql": "[1.0.2, )",
          "DistributedLock.Oracle": "[1.0.3, )",
          "DistributedLock.Postgres": "[1.2.0, )",
          "DistributedLock.Redis": "[1.0.3, )",
          "DistributedLock.SqlServer": "[1.0.5, )",
          "DistributedLock.WaitHandles": "[1.0.1, )",
          "DistributedLock.ZooKeeper": "[1.0.0, )"
        }
      },
      "distributedlock.azure": {
        "type": "Project",
        "dependencies": {
          "Azure.Storage.Blobs": "[12.19.1, )",
          "DistributedLock.Core": "[1.0.6, )"
        }
      },
      "distributedlock.core": {
        "type": "Project",
        "dependencies": {
          "Microsoft.Bcl.AsyncInterfaces": "[8.0.0, )",
          "System.ValueTuple": "[4.5.0, )"
        }
      },
      "distributedlock.filesystem": {
        "type": "Project",
        "dependencies": {
          "DistributedLock.Core": "[1.0.6, )"
        }
      },
      "distributedlock.mysql": {
        "type": "Project",
        "dependencies": {
          "DistributedLock.Core": "[1.0.6, )",
          "MySqlConnector": "[2.3.5, )"
        }
      },
      "distributedlock.oracle": {
        "type": "Project",
        "dependencies": {
          "DistributedLock.Core": "[1.0.6, )",
          "Oracle.ManagedDataAccess": "[21.13.0, )"
        }
      },
      "distributedlock.postgres": {
        "type": "Project",
        "dependencies": {
          "DistributedLock.Core": "[1.0.6, )",
          "Npgsql": "[8.0.3, )"
        }
      },
      "distributedlock.redis": {
        "type": "Project",
        "dependencies": {
          "DistributedLock.Core": "[1.0.6, )",
          "StackExchange.Redis": "[2.7.27, )"
        }
      },
      "distributedlock.sqlserver": {
        "type": "Project",
        "dependencies": {
          "DistributedLock.Core": "[1.0.6, )",
          "Microsoft.Data.SqlClient": "[5.2.1, )"
        }
      },
      "distributedlock.waithandles": {
        "type": "Project",
        "dependencies": {
          "DistributedLock.Core": "[1.0.6, )"
        }
      },
      "distributedlock.zookeeper": {
        "type": "Project",
        "dependencies": {
          "DistributedLock.Core": "[1.0.6, )",
          "ZooKeeperNetEx": "[3.4.12.4, )"
        }
      },
      "Azure.Storage.Blobs": {
        "type": "CentralTransitive",
        "requested": "[12.19.1, )",
        "resolved": "12.19.1",
        "contentHash": "x43hWFJ4sPQ23TD4piCwT+KlQpZT8pNDAzqj6yUCqh+WJ2qcQa17e1gh6ZOeT2QNFQTTDSuR56fm2bIV7i11/w==",
        "dependencies": {
          "Azure.Storage.Common": "12.18.1",
          "System.Text.Json": "4.7.2"
        }
      },
      "Microsoft.Data.SqlClient": {
        "type": "CentralTransitive",
        "requested": "[5.2.1, )",
        "resolved": "5.2.1",
        "contentHash": "ojg2XWmih4ubPPtrhRqqXk0SM6wC2ZSTkNNEAlYBhMo4IsRHjLazFc0abzcZCNfw1JyWcqY7vGutWTv8ZaFD9g==",
        "dependencies": {
          "Azure.Identity": "1.11.3",
          "Microsoft.Data.SqlClient.SNI": "5.2.0",
          "Microsoft.Identity.Client": "4.60.3",
          "Microsoft.IdentityModel.JsonWebTokens": "6.35.0",
          "Microsoft.IdentityModel.Protocols.OpenIdConnect": "6.35.0",
          "System.Buffers": "4.5.1",
          "System.Configuration.ConfigurationManager": "6.0.1",
          "System.Runtime.InteropServices.RuntimeInformation": "4.3.0",
          "System.Text.Encodings.Web": "6.0.0"
        }
      },
      "MySqlConnector": {
        "type": "CentralTransitive",
        "requested": "[2.3.5, )",
        "resolved": "2.3.5",
        "contentHash": "AmEfUPkFl+Ev6jJ8Dhns3CYHBfD12RHzGYWuLt6DfG6/af6YvOMyPz74ZPPjBYQGRJkumD2Z48Kqm8s5DJuhLA==",
        "dependencies": {
          "Microsoft.Extensions.Logging.Abstractions": "7.0.1",
          "System.Diagnostics.DiagnosticSource": "7.0.2",
          "System.Threading.Tasks.Extensions": "4.5.4"
        }
      },
      "Npgsql": {
        "type": "CentralTransitive",
        "requested": "[8.0.3, )",
        "resolved": "8.0.3",
        "contentHash": "6WEmzsQJCZAlUG1pThKg/RmeF6V+I0DmBBBE/8YzpRtEzhyZzKcK7ulMANDm5CkxrALBEC8H+5plxHWtIL7xnA==",
        "dependencies": {
          "Microsoft.Bcl.HashCode": "1.1.1",
          "Microsoft.Extensions.Logging.Abstractions": "8.0.0",
          "System.Collections.Immutable": "8.0.0",
          "System.Diagnostics.DiagnosticSource": "8.0.0",
          "System.Runtime.CompilerServices.Unsafe": "6.0.0",
          "System.Text.Json": "8.0.0",
          "System.Threading.Channels": "8.0.0"
        }
      },
      "StackExchange.Redis": {
        "type": "CentralTransitive",
        "requested": "[2.7.27, )",
        "resolved": "2.7.27",
        "contentHash": "Uqc2OQHglqj9/FfGQ6RkKFkZfHySfZlfmbCl+hc+u2I/IqunfelQ7QJi7ZhvAJxUtu80pildVX6NPLdDaUffOw==",
        "dependencies": {
          "Microsoft.Bcl.AsyncInterfaces": "5.0.0",
          "Microsoft.Extensions.Logging.Abstractions": "6.0.0",
          "Pipelines.Sockets.Unofficial": "2.2.8",
          "System.IO.Compression": "4.3.0",
          "System.Threading.Channels": "5.0.0"
        }
      },
      "ZooKeeperNetEx": {
        "type": "CentralTransitive",
        "requested": "[3.4.12.4, )",
        "resolved": "3.4.12.4",
        "contentHash": "YECtByVSH7TRjQKplwOWiKyanCqYE5eEkGk5YtHJgsnbZ6+p1o0Gvs5RIsZLotiAVa6Niez1BJyKY/RDY/L6zg=="
      }
    },
>>>>>>> ce4a071d
    "net8.0": {
      "MedallionShell.StrongName": {
        "type": "Direct",
        "requested": "[1.6.2, )",
        "resolved": "1.6.2",
        "contentHash": "x7kIh8HiLHQrm5tcLEwNXhYfIHjQoK8ZS9MPx/LcCgNubtfFVJZm8Kk5/FSOalHjlXizcLAm6733L691l8cr/Q=="
      },
      "Microsoft.NET.Test.Sdk": {
        "type": "Direct",
        "requested": "[17.9.0, )",
        "resolved": "17.9.0",
        "contentHash": "7GUNAUbJYn644jzwLm5BD3a2p9C1dmP8Hr6fDPDxgItQk9hBs1Svdxzz07KQ/UphMSmgza9AbijBJGmw5D658A==",
        "dependencies": {
          "Microsoft.CodeCoverage": "17.9.0",
          "Microsoft.TestPlatform.TestHost": "17.9.0"
        }
      },
      "Moq": {
        "type": "Direct",
        "requested": "[4.20.70, )",
        "resolved": "4.20.70",
        "contentHash": "4rNnAwdpXJBuxqrOCzCyICXHSImOTRktCgCWXWykuF1qwoIsVvEnR7PjbMk/eLOxWvhmj5Kwt+kDV3RGUYcNwg==",
        "dependencies": {
          "Castle.Core": "5.1.1"
        }
      },
      "NUnit": {
        "type": "Direct",
        "requested": "[3.14.0, )",
        "resolved": "3.14.0",
        "contentHash": "R7iPwD7kbOaP3o2zldWJbWeMQAvDKD0uld27QvA3PAALl1unl7x0v2J7eGiJOYjimV/BuGT4VJmr45RjS7z4LA==",
        "dependencies": {
          "NETStandard.Library": "2.0.0"
        }
      },
      "NUnit.Analyzers": {
        "type": "Direct",
        "requested": "[4.1.0, )",
        "resolved": "4.1.0",
        "contentHash": "Odd1RusSMnfswIiCPbokAqmlcCCXjQ20poaXWrw+CWDnBY1vQ/x6ZGqgyJXpebPq5Uf8uEBe5iOAySsCdSrWdQ=="
      },
      "NUnit3TestAdapter": {
        "type": "Direct",
        "requested": "[4.5.0, )",
        "resolved": "4.5.0",
        "contentHash": "s8JpqTe9bI2f49Pfr3dFRfoVSuFQyraTj68c3XXjIS/MRGvvkLnrg6RLqnTjdShX+AdFUCCU/4Xex58AdUfs6A=="
      },
      "System.Data.SqlClient": {
        "type": "Direct",
        "requested": "[4.8.6, )",
        "resolved": "4.8.6",
        "contentHash": "2Ij/LCaTQRyAi5lAv7UUTV9R2FobC8xN9mE0fXBZohum/xLl8IZVmE98Rq5ugQHjCgTBRKqpXRb4ORulRdA6Ig==",
        "dependencies": {
          "Microsoft.Win32.Registry": "4.7.0",
          "System.Security.Principal.Windows": "4.7.0",
          "runtime.native.System.Data.SqlClient.sni": "4.7.0"
        }
      },
      "Testcontainers.MariaDb": {
        "type": "Direct",
        "requested": "[3.8.0, )",
        "resolved": "3.8.0",
        "contentHash": "RBmpBaN1kzOxcFfUVxKcWc5Z2IkBoPNKQglRHScT5dTT05YtjEqL8b0T9GBBfSa0WNLXkgAGiN2mkqijwsMz/g==",
        "dependencies": {
          "Testcontainers": "3.8.0"
        }
      },
      "Testcontainers.MsSql": {
        "type": "Direct",
        "requested": "[3.8.0, )",
        "resolved": "3.8.0",
        "contentHash": "4SUnPddk4VbXDZkeSxyCSQA1pFlvlMh5KA0iYXiRykG71F2+F0fyweogoTnD/dVU2NDMVwxJSzqz6SN1wzPAZw==",
        "dependencies": {
          "Testcontainers": "3.8.0"
        }
      },
      "Testcontainers.MySql": {
        "type": "Direct",
        "requested": "[3.8.0, )",
        "resolved": "3.8.0",
        "contentHash": "q72RjwMoivYhGjTlf0Id48IwXfR1Hx/NqwKN+b3WVoseA5tHxMnZV3tjb6vEyEwzwKAaUeWDEauyvqqptaDWSw==",
        "dependencies": {
          "Testcontainers": "3.8.0"
        }
      },
      "Testcontainers.PostgreSql": {
        "type": "Direct",
        "requested": "[3.8.0, )",
        "resolved": "3.8.0",
        "contentHash": "5sKpj6z4+Z92BFBILvjHqDry4OH9xyngqkeSM3ZrW5wTOJfu8GL0z5p/ZwYBQySPHQBbDa5et5r51Ga1i02ahQ==",
        "dependencies": {
          "Testcontainers": "3.8.0"
        }
      },
      "Testcontainers.Redis": {
        "type": "Direct",
        "requested": "[3.8.0, )",
        "resolved": "3.8.0",
        "contentHash": "sPPSCuxLH/7ycjJUOLkIqspwFiU1eVZhxWAJ2JROZlYDscOP94Lm4IgNg/sMeSQI4VJ7ptcW/B/Sjw5tAnG6Ww==",
        "dependencies": {
          "Testcontainers": "3.8.0"
        }
      },
      "Azure.Core": {
        "type": "Transitive",
        "resolved": "1.38.0",
        "contentHash": "IuEgCoVA0ef7E4pQtpC3+TkPbzaoQfa77HlfJDmfuaJUCVJmn7fT0izamZiryW5sYUFKizsftIxMkXKbgIcPMQ==",
        "dependencies": {
          "Microsoft.Bcl.AsyncInterfaces": "1.1.1",
          "System.ClientModel": "1.0.0",
          "System.Diagnostics.DiagnosticSource": "6.0.1",
          "System.Memory.Data": "1.0.2",
          "System.Numerics.Vectors": "4.5.0",
          "System.Text.Encodings.Web": "4.7.2",
          "System.Text.Json": "4.7.2",
          "System.Threading.Tasks.Extensions": "4.5.4"
        }
      },
      "Azure.Identity": {
        "type": "Transitive",
        "resolved": "1.11.3",
        "contentHash": "4EsGMAr+oog5UqHs46qwA7S/lJiwpXjPBY3t9tQBmJ8nsgmT/LLnrc32eiTlfOdfKxUz4fxBD2YjSnVZacu97w==",
        "dependencies": {
          "Azure.Core": "1.38.0",
          "Microsoft.Identity.Client": "4.60.3",
          "Microsoft.Identity.Client.Extensions.Msal": "4.60.3",
          "System.Memory": "4.5.4",
          "System.Security.Cryptography.ProtectedData": "4.7.0",
          "System.Text.Json": "4.7.2",
          "System.Threading.Tasks.Extensions": "4.5.4"
        }
      },
      "Azure.Storage.Common": {
        "type": "Transitive",
        "resolved": "12.18.1",
        "contentHash": "ohCslqP9yDKIn+DVjBEOBuieB1QwsUCz+BwHYNaJ3lcIsTSiI4Evnq81HcKe8CqM8qvdModbipVQKpnxpbdWqA==",
        "dependencies": {
          "Azure.Core": "1.36.0",
          "System.IO.Hashing": "6.0.0"
        }
      },
      "Castle.Core": {
        "type": "Transitive",
        "resolved": "5.1.1",
        "contentHash": "rpYtIczkzGpf+EkZgDr9CClTdemhsrwA/W5hMoPjLkRFnXzH44zDLoovXeKtmxb1ykXK9aJVODSpiJml8CTw2g==",
        "dependencies": {
          "System.Diagnostics.EventLog": "6.0.0"
        }
      },
      "Docker.DotNet": {
        "type": "Transitive",
        "resolved": "3.125.15",
        "contentHash": "XN8FKxVv8Mjmwu104/Hl9lM61pLY675s70gzwSj8KR5pwblo8HfWLcCuinh9kYsqujBkMH4HVRCEcRuU6al4BQ==",
        "dependencies": {
          "Newtonsoft.Json": "13.0.1",
          "System.Buffers": "4.5.1",
          "System.Threading.Tasks.Extensions": "4.5.4"
        }
      },
      "Docker.DotNet.X509": {
        "type": "Transitive",
        "resolved": "3.125.15",
        "contentHash": "ONQN7ImrL3tHStUUCCPHwrFFQVpIpE+7L6jaDAMwSF+yTEmeWBmRARQZDRuvfj/+WtB8RR0oTW0tT3qQMSyHOw==",
        "dependencies": {
          "Docker.DotNet": "3.125.15"
        }
      },
      "Microsoft.Bcl.AsyncInterfaces": {
        "type": "Transitive",
        "resolved": "1.1.1",
        "contentHash": "yuvf07qFWFqtK3P/MRkEKLhn5r2UbSpVueRziSqj0yJQIKFwG1pq9mOayK3zE5qZCTs0CbrwL9M6R8VwqyGy2w=="
      },
      "Microsoft.CodeCoverage": {
        "type": "Transitive",
        "resolved": "17.9.0",
        "contentHash": "RGD37ZSrratfScYXm7M0HjvxMxZyWZL4jm+XgMZbkIY1UPgjUpbNA/t+WTGj/rC/0Hm9A3IrH3ywbKZkOCnoZA=="
      },
      "Microsoft.CSharp": {
        "type": "Transitive",
        "resolved": "4.5.0",
        "contentHash": "kaj6Wb4qoMuH3HySFJhxwQfe8R/sJsNJnANrvv8WdFPMoNbKY5htfNscv+LHCu5ipz+49m2e+WQXpLXr9XYemQ=="
      },
      "Microsoft.Data.SqlClient.SNI.runtime": {
        "type": "Transitive",
        "resolved": "5.2.0",
        "contentHash": "po1jhvFd+8pbfvJR/puh+fkHi0GRanAdvayh/0e47yaM6CXWZ6opUjCMFuYlAnD2LcbyvQE7fPJKvogmaUcN+w=="
      },
      "Microsoft.Extensions.DependencyInjection.Abstractions": {
        "type": "Transitive",
        "resolved": "8.0.0",
        "contentHash": "cjWrLkJXK0rs4zofsK4bSdg+jhDLTaxrkXu4gS6Y7MAlCvRyNNgwY/lJi5RDlQOnSZweHqoyvgvbdvQsRIW+hg=="
      },
      "Microsoft.Extensions.Logging.Abstractions": {
        "type": "Transitive",
        "resolved": "8.0.0",
        "contentHash": "arDBqTgFCyS0EvRV7O3MZturChstm50OJ0y9bDJvAcmEPJm0FFpFyjU/JLYyStNGGey081DvnQYlncNX5SJJGA==",
        "dependencies": {
          "Microsoft.Extensions.DependencyInjection.Abstractions": "8.0.0"
        }
      },
      "Microsoft.Identity.Client": {
        "type": "Transitive",
        "resolved": "4.60.3",
        "contentHash": "jve1RzmSpBhGlqMzPva6VfRbLMLZZc1Q8WRVZf8+iEruQkBgDTJPq8OeTehcY4GGYG1j6UB1xVofVE+n4BLDdw==",
        "dependencies": {
          "Microsoft.IdentityModel.Abstractions": "6.35.0",
          "System.Diagnostics.DiagnosticSource": "6.0.1"
        }
      },
      "Microsoft.Identity.Client.Extensions.Msal": {
        "type": "Transitive",
        "resolved": "4.60.3",
        "contentHash": "X1Cz14/RbmlLshusE5u2zfG+5ul6ttgou19BZe5Mdw1qm6fgOI9/imBB2TIsx2UD7nkgd2+MCSzhbukZf7udeg==",
        "dependencies": {
          "Microsoft.Identity.Client": "4.60.3",
          "System.Security.Cryptography.ProtectedData": "4.5.0"
        }
      },
      "Microsoft.IdentityModel.Abstractions": {
        "type": "Transitive",
        "resolved": "6.35.0",
        "contentHash": "xuR8E4Rd96M41CnUSCiOJ2DBh+z+zQSmyrYHdYhD6K4fXBcQGVnRCFQ0efROUYpP+p0zC1BLKr0JRpVuujTZSg=="
      },
      "Microsoft.IdentityModel.JsonWebTokens": {
        "type": "Transitive",
        "resolved": "6.35.0",
        "contentHash": "9wxai3hKgZUb4/NjdRKfQd0QJvtXKDlvmGMYACbEC8DFaicMFCFhQFZq9ZET1kJLwZahf2lfY5Gtcpsx8zYzbg==",
        "dependencies": {
          "Microsoft.IdentityModel.Tokens": "6.35.0",
          "System.Text.Encoding": "4.3.0",
          "System.Text.Encodings.Web": "4.7.2",
          "System.Text.Json": "4.7.2"
        }
      },
      "Microsoft.IdentityModel.Logging": {
        "type": "Transitive",
        "resolved": "6.35.0",
        "contentHash": "jePrSfGAmqT81JDCNSY+fxVWoGuJKt9e6eJ+vT7+quVS55nWl//jGjUQn4eFtVKt4rt5dXaleZdHRB9J9AJZ7Q==",
        "dependencies": {
          "Microsoft.IdentityModel.Abstractions": "6.35.0"
        }
      },
      "Microsoft.IdentityModel.Protocols": {
        "type": "Transitive",
        "resolved": "6.35.0",
        "contentHash": "BPQhlDzdFvv1PzaUxNSk+VEPwezlDEVADIKmyxubw7IiELK18uJ06RQ9QKKkds30XI+gDu9n8j24XQ8w7fjWcg==",
        "dependencies": {
          "Microsoft.IdentityModel.Logging": "6.35.0",
          "Microsoft.IdentityModel.Tokens": "6.35.0"
        }
      },
      "Microsoft.IdentityModel.Protocols.OpenIdConnect": {
        "type": "Transitive",
        "resolved": "6.35.0",
        "contentHash": "LMtVqnECCCdSmyFoCOxIE5tXQqkOLrvGrL7OxHg41DIm1bpWtaCdGyVcTAfOQpJXvzND9zUKIN/lhngPkYR8vg==",
        "dependencies": {
          "Microsoft.IdentityModel.Protocols": "6.35.0",
          "System.IdentityModel.Tokens.Jwt": "6.35.0"
        }
      },
      "Microsoft.IdentityModel.Tokens": {
        "type": "Transitive",
        "resolved": "6.35.0",
        "contentHash": "RN7lvp7s3Boucg1NaNAbqDbxtlLj5Qeb+4uSS1TeK5FSBVM40P4DKaTKChT43sHyKfh7V0zkrMph6DdHvyA4bg==",
        "dependencies": {
          "Microsoft.CSharp": "4.5.0",
          "Microsoft.IdentityModel.Logging": "6.35.0",
          "System.Security.Cryptography.Cng": "4.5.0"
        }
      },
      "Microsoft.NETCore.Platforms": {
        "type": "Transitive",
        "resolved": "1.1.0",
        "contentHash": "kz0PEW2lhqygehI/d6XsPCQzD7ff7gUJaVGPVETX611eadGsA3A877GdSlU0LRVMCTH/+P3o2iDTak+S08V2+A=="
      },
      "Microsoft.NETCore.Targets": {
        "type": "Transitive",
        "resolved": "1.1.0",
        "contentHash": "aOZA3BWfz9RXjpzt0sRJJMjAscAUm3Hoa4UWAfceV9UTYxgwZ1lZt5nO2myFf+/jetYQo4uTP7zS8sJY67BBxg=="
      },
      "Microsoft.SqlServer.Server": {
        "type": "Transitive",
        "resolved": "1.0.0",
        "contentHash": "N4KeF3cpcm1PUHym1RmakkzfkEv3GRMyofVv40uXsQhCQeglr2OHNcUk2WOG51AKpGO8ynGpo9M/kFXSzghwug=="
      },
      "Microsoft.TestPlatform.ObjectModel": {
        "type": "Transitive",
        "resolved": "17.9.0",
        "contentHash": "1ilw/8vgmjLyKU+2SKXKXaOqpYFJCQfGqGz+x0cosl981VzjrY74Sv6qAJv+neZMZ9ZMxF3ArN6kotaQ4uvEBw==",
        "dependencies": {
          "System.Reflection.Metadata": "1.6.0"
        }
      },
      "Microsoft.TestPlatform.TestHost": {
        "type": "Transitive",
        "resolved": "17.9.0",
        "contentHash": "Spmg7Wx49Ya3SxBjyeAR+nQpjMTKZwTwpZ7KyeOTIqI/WHNPnBU4HUvl5kuHPQAwGWqMy4FGZja1HvEwvoaDiA==",
        "dependencies": {
          "Microsoft.TestPlatform.ObjectModel": "17.9.0",
          "Newtonsoft.Json": "13.0.1"
        }
      },
      "Microsoft.Win32.Registry": {
        "type": "Transitive",
        "resolved": "4.7.0",
        "contentHash": "KSrRMb5vNi0CWSGG1++id2ZOs/1QhRqROt+qgbEAdQuGjGrFcl4AOl4/exGPUYz2wUnU42nvJqon1T3U0kPXLA==",
        "dependencies": {
          "System.Security.AccessControl": "4.7.0",
          "System.Security.Principal.Windows": "4.7.0"
        }
      },
      "Microsoft.Win32.SystemEvents": {
        "type": "Transitive",
        "resolved": "6.0.0",
        "contentHash": "hqTM5628jSsQiv+HGpiq3WKBl2c8v1KZfby2J6Pr7pEPlK9waPdgEO6b8A/+/xn/yZ9ulv8HuqK71ONy2tg67A=="
      },
      "NETStandard.Library": {
        "type": "Transitive",
        "resolved": "2.0.0",
        "contentHash": "7jnbRU+L08FXKMxqUflxEXtVymWvNOrS8yHgu9s6EM8Anr6T/wIX4nZ08j/u3Asz+tCufp3YVwFSEvFTPYmBPA==",
        "dependencies": {
          "Microsoft.NETCore.Platforms": "1.1.0"
        }
      },
      "Newtonsoft.Json": {
        "type": "Transitive",
        "resolved": "13.0.1",
        "contentHash": "ppPFpBcvxdsfUonNcvITKqLl3bqxWbDCZIzDWHzjpdAHRFfZe0Dw9HmA0+za13IdyrgJwpkDTDA9fHaxOrt20A=="
      },
      "Oracle.ManagedDataAccess.Core": {
        "type": "Transitive",
        "resolved": "3.21.130",
        "contentHash": "bXNwPyAaDivO84HEYiegK7r/LleSEfA0nc70bE88wkqd1E0Q1+r/SUbJ51xOK2vk6iHbTSMuhnC79BU8svPBjQ==",
        "dependencies": {
          "System.Diagnostics.PerformanceCounter": "6.0.1",
          "System.DirectoryServices": "6.0.1",
          "System.DirectoryServices.Protocols": "6.0.2"
        }
      },
      "Pipelines.Sockets.Unofficial": {
        "type": "Transitive",
        "resolved": "2.2.8",
        "contentHash": "zG2FApP5zxSx6OcdJQLbZDk2AVlN2BNQD6MorwIfV6gVj0RRxWPEp2LXAxqDGZqeNV1Zp0BNPcNaey/GXmTdvQ==",
        "dependencies": {
          "System.IO.Pipelines": "5.0.1"
        }
      },
      "runtime.native.System.Data.SqlClient.sni": {
        "type": "Transitive",
        "resolved": "4.7.0",
        "contentHash": "9kyFSIdN3T0qjDQ2R0HRXYIhS3l5psBzQi6qqhdLz+SzFyEy4sVxNOke+yyYv8Cu8rPER12c3RDjLT8wF3WBYQ==",
        "dependencies": {
          "runtime.win-arm64.runtime.native.System.Data.SqlClient.sni": "4.4.0",
          "runtime.win-x64.runtime.native.System.Data.SqlClient.sni": "4.4.0",
          "runtime.win-x86.runtime.native.System.Data.SqlClient.sni": "4.4.0"
        }
      },
      "runtime.win-arm64.runtime.native.System.Data.SqlClient.sni": {
        "type": "Transitive",
        "resolved": "4.4.0",
        "contentHash": "LbrynESTp3bm5O/+jGL8v0Qg5SJlTV08lpIpFesXjF6uGNMWqFnUQbYBJwZTeua6E/Y7FIM1C54Ey1btLWupdg=="
      },
      "runtime.win-x64.runtime.native.System.Data.SqlClient.sni": {
        "type": "Transitive",
        "resolved": "4.4.0",
        "contentHash": "38ugOfkYJqJoX9g6EYRlZB5U2ZJH51UP8ptxZgdpS07FgOEToV+lS11ouNK2PM12Pr6X/PpT5jK82G3DwH/SxQ=="
      },
      "runtime.win-x86.runtime.native.System.Data.SqlClient.sni": {
        "type": "Transitive",
        "resolved": "4.4.0",
        "contentHash": "YhEdSQUsTx+C8m8Bw7ar5/VesXvCFMItyZF7G1AUY+OM0VPZUOeAVpJ4Wl6fydBGUYZxojTDR3I6Bj/+BPkJNA=="
      },
<<<<<<< HEAD
      "SharpZipLib": {
        "type": "Transitive",
        "resolved": "1.4.2",
        "contentHash": "yjj+3zgz8zgXpiiC3ZdF/iyTBbz2fFvMxZFEBPUcwZjIvXOf37Ylm+K58hqMfIBt5JgU/Z2uoUS67JmTLe973A=="
      },
      "SSH.NET": {
        "type": "Transitive",
        "resolved": "2023.0.0",
        "contentHash": "g+3VDUrYhm0sqSxmlQFgRFrmBxhQvVh4pfn4pqjkX7WXE3tTjt1tIsOtjuz3mz/5s8gFFQVRydwCJ7Ohs54sJA==",
        "dependencies": {
          "SshNet.Security.Cryptography": "[1.3.0]"
        }
      },
      "SshNet.Security.Cryptography": {
        "type": "Transitive",
        "resolved": "1.3.0",
        "contentHash": "5pBIXRjcSO/amY8WztpmNOhaaCNHY/B6CcYDI7FSTgqSyo/ZUojlLiKcsl+YGbxQuLX439qIkMfP0PHqxqJi/Q=="
      },
      "System.Buffers": {
        "type": "Transitive",
        "resolved": "4.5.1",
        "contentHash": "Rw7ijyl1qqRS0YQD/WycNst8hUUMgrMH4FCn1nNm27M4VxchZ1js3fVjQaANHO5f3sN4isvP4a+Met9Y4YomAg=="
      },
=======
      "System.ClientModel": {
        "type": "Transitive",
        "resolved": "1.0.0",
        "contentHash": "I3CVkvxeqFYjIVEP59DnjbeoGNfo/+SZrCLpRz2v/g0gpCHaEMPtWSY0s9k/7jR1rAsLNg2z2u1JRB76tPjnIw==",
        "dependencies": {
          "System.Memory.Data": "1.0.2",
          "System.Text.Json": "4.7.2"
        }
      },
>>>>>>> ce4a071d
      "System.Configuration.ConfigurationManager": {
        "type": "Transitive",
        "resolved": "8.0.0",
        "contentHash": "JlYi9XVvIREURRUlGMr1F6vOFLk7YSY4p1vHo4kX3tQ0AGrjqlRWHDi66ImHhy6qwXBG3BJ6Y1QlYQ+Qz6Xgww==",
        "dependencies": {
          "System.Diagnostics.EventLog": "8.0.0",
          "System.Security.Cryptography.ProtectedData": "8.0.0"
        }
      },
      "System.Diagnostics.DiagnosticSource": {
        "type": "Transitive",
        "resolved": "6.0.1",
        "contentHash": "KiLYDu2k2J82Q9BJpWiuQqCkFjRBWVq4jDzKKWawVi9KWzyD0XG3cmfX0vqTQlL14Wi9EufJrbL0+KCLTbqWiQ==",
        "dependencies": {
          "System.Runtime.CompilerServices.Unsafe": "6.0.0"
        }
      },
      "System.Diagnostics.EventLog": {
        "type": "Transitive",
        "resolved": "8.0.0",
        "contentHash": "fdYxcRjQqTTacKId/2IECojlDSFvp7LP5N78+0z/xH7v/Tuw5ZAxu23Y6PTCRinqyu2ePx+Gn1098NC6jM6d+A=="
      },
      "System.Diagnostics.PerformanceCounter": {
        "type": "Transitive",
        "resolved": "6.0.1",
        "contentHash": "dDl7Gx3bmSrM2k2ZIm+ucEJnLloZRyvfQF1DvfvATcGF3jtaUBiPvChma+6ZcZzxWMirN3kCywkW7PILphXyMQ==",
        "dependencies": {
          "System.Configuration.ConfigurationManager": "6.0.0"
        }
      },
      "System.DirectoryServices": {
        "type": "Transitive",
        "resolved": "6.0.1",
        "contentHash": "935IbO7h5FDGYxeO3cbx/CuvBBuk/VI8sENlfmXlh1pupNOB3LAGzdYdPY8CawGJFP7KNrHK5eUlsFoz3F6cuA==",
        "dependencies": {
          "System.Security.AccessControl": "6.0.0",
          "System.Security.Permissions": "6.0.0"
        }
      },
      "System.DirectoryServices.Protocols": {
        "type": "Transitive",
        "resolved": "6.0.2",
        "contentHash": "vDDPWwHn3/DNZ+kPkdXHoada+tKPEC9bVqDOr4hK6HBSP7hGCUTA0Zw6WU5qpGaqa5M1/V+axHMIv+DNEbIf6g=="
      },
      "System.Drawing.Common": {
        "type": "Transitive",
        "resolved": "6.0.0",
        "contentHash": "NfuoKUiP2nUWwKZN6twGqXioIe1zVD0RIj2t976A+czLHr2nY454RwwXs6JU9Htc6mwqL6Dn/nEL3dpVf2jOhg==",
        "dependencies": {
          "Microsoft.Win32.SystemEvents": "6.0.0"
        }
      },
      "System.IdentityModel.Tokens.Jwt": {
        "type": "Transitive",
        "resolved": "6.35.0",
        "contentHash": "yxGIQd3BFK7F6S62/7RdZk3C/mfwyVxvh6ngd1VYMBmbJ1YZZA9+Ku6suylVtso0FjI0wbElpJ0d27CdsyLpBQ==",
        "dependencies": {
          "Microsoft.IdentityModel.JsonWebTokens": "6.35.0",
          "Microsoft.IdentityModel.Tokens": "6.35.0"
        }
      },
      "System.IO.Hashing": {
        "type": "Transitive",
        "resolved": "6.0.0",
        "contentHash": "Rfm2jYCaUeGysFEZjDe7j1R4x6Z6BzumS/vUT5a1AA/AWJuGX71PoGB0RmpyX3VmrGqVnAwtfMn39OHR8Y/5+g=="
      },
      "System.IO.Pipelines": {
        "type": "Transitive",
        "resolved": "5.0.1",
        "contentHash": "qEePWsaq9LoEEIqhbGe6D5J8c9IqQOUuTzzV6wn1POlfdLkJliZY3OlB0j0f17uMWlqZYjH7txj+2YbyrIA8Yg=="
      },
      "System.Memory": {
        "type": "Transitive",
        "resolved": "4.5.4",
        "contentHash": "1MbJTHS1lZ4bS4FmsJjnuGJOu88ZzTT2rLvrhW7Ygic+pC0NWA+3hgAen0HRdsocuQXCkUTdFn9yHJJhsijDXw=="
      },
      "System.Memory.Data": {
        "type": "Transitive",
        "resolved": "1.0.2",
        "contentHash": "JGkzeqgBsiZwKJZ1IxPNsDFZDhUvuEdX8L8BDC8N3KOj+6zMcNU28CNN59TpZE/VJYy9cP+5M+sbxtWJx3/xtw==",
        "dependencies": {
          "System.Text.Encodings.Web": "4.7.2",
          "System.Text.Json": "4.6.0"
        }
      },
      "System.Numerics.Vectors": {
        "type": "Transitive",
        "resolved": "4.5.0",
        "contentHash": "QQTlPTl06J/iiDbJCiepZ4H//BVraReU4O4EoRw1U02H5TLUIT7xn3GnDp9AXPSlJUDyFs4uWjWafNX6WrAojQ=="
      },
      "System.Reflection.Metadata": {
        "type": "Transitive",
        "resolved": "1.6.0",
        "contentHash": "COC1aiAJjCoA5GBF+QKL2uLqEBew4JsCkQmoHKbN3TlOZKa2fKLz5CpiRQKDz0RsAOEGsVKqOD5bomsXq/4STQ=="
      },
      "System.Runtime": {
        "type": "Transitive",
        "resolved": "4.3.0",
        "contentHash": "JufQi0vPQ0xGnAczR13AUFglDyVYt4Kqnz1AZaiKZ5+GICq0/1MH/mO/eAJHt/mHW1zjKBJd7kV26SrxddAhiw==",
        "dependencies": {
          "Microsoft.NETCore.Platforms": "1.1.0",
          "Microsoft.NETCore.Targets": "1.1.0"
        }
      },
      "System.Runtime.Caching": {
        "type": "Transitive",
        "resolved": "8.0.0",
        "contentHash": "4TmlmvGp4kzZomm7J2HJn6IIx0UUrQyhBDyb5O1XiunZlQImXW+B8b7W/sTPcXhSf9rp5NR5aDtQllwbB5elOQ==",
        "dependencies": {
          "System.Configuration.ConfigurationManager": "8.0.0"
        }
      },
      "System.Runtime.CompilerServices.Unsafe": {
        "type": "Transitive",
        "resolved": "6.0.0",
        "contentHash": "/iUeP3tq1S0XdNNoMz5C9twLSrM/TH+qElHkXWaPvuNOt+99G75NrV0OS2EqHx5wMN7popYjpc8oTjC1y16DLg=="
      },
      "System.Security.AccessControl": {
        "type": "Transitive",
        "resolved": "6.0.0",
        "contentHash": "AUADIc0LIEQe7MzC+I0cl0rAT8RrTAKFHl53yHjEUzNVIaUlhFY11vc2ebiVJzVBuOzun6F7FBA+8KAbGTTedQ=="
      },
      "System.Security.Cryptography.Cng": {
        "type": "Transitive",
        "resolved": "4.5.0",
        "contentHash": "WG3r7EyjUe9CMPFSs6bty5doUqT+q9pbI80hlNzo2SkPkZ4VTuZkGWjpp77JB8+uaL4DFPRdBsAY+DX3dBK92A=="
      },
      "System.Security.Cryptography.ProtectedData": {
        "type": "Transitive",
        "resolved": "8.0.0",
        "contentHash": "+TUFINV2q2ifyXauQXRwy4CiBhqvDEDZeVJU7qfxya4aRYOKzVBpN+4acx25VcPB9ywUN6C0n8drWl110PhZEg=="
      },
      "System.Security.Permissions": {
        "type": "Transitive",
        "resolved": "6.0.0",
        "contentHash": "T/uuc7AklkDoxmcJ7LGkyX1CcSviZuLCa4jg3PekfJ7SU0niF0IVTXwUiNVP9DSpzou2PpxJ+eNY2IfDM90ZCg==",
        "dependencies": {
          "System.Security.AccessControl": "6.0.0",
          "System.Windows.Extensions": "6.0.0"
        }
      },
      "System.Security.Principal.Windows": {
        "type": "Transitive",
        "resolved": "4.7.0",
        "contentHash": "ojD0PX0XhneCsUbAZVKdb7h/70vyYMDYs85lwEI+LngEONe/17A0cFaRFqZU+sOEidcVswYWikYOQ9PPfjlbtQ=="
      },
      "System.Text.Encoding": {
        "type": "Transitive",
        "resolved": "4.3.0",
        "contentHash": "BiIg+KWaSDOITze6jGQynxg64naAPtqGHBwDrLaCtixsa5bKiR8dpPOHA7ge3C0JJQizJE+sfkz1wV+BAKAYZw==",
        "dependencies": {
          "Microsoft.NETCore.Platforms": "1.1.0",
          "Microsoft.NETCore.Targets": "1.1.0",
          "System.Runtime": "4.3.0"
        }
      },
      "System.Text.Encodings.Web": {
        "type": "Transitive",
        "resolved": "4.7.2",
        "contentHash": "iTUgB/WtrZ1sWZs84F2hwyQhiRH6QNjQv2DkwrH+WP6RoFga2Q1m3f9/Q7FG8cck8AdHitQkmkXSY8qylcDmuA=="
      },
      "System.Text.Json": {
        "type": "Transitive",
        "resolved": "4.7.2",
        "contentHash": "TcMd95wcrubm9nHvJEQs70rC0H/8omiSGGpU4FQ/ZA1URIqD4pjmFJh2Mfv1yH1eHgJDWTi2hMDXwTET+zOOyg=="
      },
      "System.Threading.Tasks.Extensions": {
        "type": "Transitive",
        "resolved": "4.5.4",
        "contentHash": "zteT+G8xuGu6mS+mzDzYXbzS7rd3K6Fjb9RiZlYlJPam2/hU7JCBZBVEcywNuR+oZ1ncTvc/cq0faRr3P01OVg=="
      },
      "System.Windows.Extensions": {
        "type": "Transitive",
        "resolved": "6.0.0",
        "contentHash": "IXoJOXIqc39AIe+CIR7koBtRGMiCt/LPM3lI+PELtDIy9XdyeSrwXFdWV9dzJ2Awl0paLWUaknLxFQ5HpHZUog==",
        "dependencies": {
          "System.Drawing.Common": "6.0.0"
        }
      },
      "Testcontainers": {
        "type": "Transitive",
        "resolved": "3.8.0",
        "contentHash": "R0+4VTGtFm+Q50+dP7Rm+ZB6thjKdBF3mGYbh5dEf/qt+r35MdFx8tMsE0VIbtaqgJMsOSD06CUZB2wPqBe2cw==",
        "dependencies": {
          "Docker.DotNet": "3.125.15",
          "Docker.DotNet.X509": "3.125.15",
          "Microsoft.Extensions.Logging.Abstractions": "6.0.4",
          "SSH.NET": "2023.0.0",
          "SharpZipLib": "1.4.2"
        }
      },
      "distributedlock": {
        "type": "Project",
        "dependencies": {
          "DistributedLock.Azure": "[1.0.1, )",
          "DistributedLock.FileSystem": "[1.0.2, )",
          "DistributedLock.MySql": "[1.0.2, )",
          "DistributedLock.Oracle": "[1.0.3, )",
          "DistributedLock.Postgres": "[1.2.0, )",
          "DistributedLock.Redis": "[1.0.3, )",
          "DistributedLock.SqlServer": "[1.0.5, )",
          "DistributedLock.WaitHandles": "[1.0.1, )",
          "DistributedLock.ZooKeeper": "[1.0.0, )"
        }
      },
      "distributedlock.azure": {
        "type": "Project",
        "dependencies": {
          "Azure.Storage.Blobs": "[12.19.1, )",
          "DistributedLock.Core": "[1.0.6, )"
        }
      },
      "distributedlock.core": {
        "type": "Project"
      },
      "distributedlock.filesystem": {
        "type": "Project",
        "dependencies": {
          "DistributedLock.Core": "[1.0.6, )"
        }
      },
      "distributedlock.mysql": {
        "type": "Project",
        "dependencies": {
          "DistributedLock.Core": "[1.0.6, )",
          "MySqlConnector": "[2.3.5, )"
        }
      },
      "distributedlock.oracle": {
        "type": "Project",
        "dependencies": {
          "DistributedLock.Core": "[1.0.6, )",
          "Oracle.ManagedDataAccess.Core": "[3.21.130, )"
        }
      },
      "distributedlock.postgres": {
        "type": "Project",
        "dependencies": {
          "DistributedLock.Core": "[1.0.6, )",
          "Npgsql": "[8.0.3, )"
        }
      },
      "distributedlock.redis": {
        "type": "Project",
        "dependencies": {
          "DistributedLock.Core": "[1.0.6, )",
          "StackExchange.Redis": "[2.7.27, )"
        }
      },
      "distributedlock.sqlserver": {
        "type": "Project",
        "dependencies": {
          "DistributedLock.Core": "[1.0.6, )",
          "Microsoft.Data.SqlClient": "[5.2.1, )"
        }
      },
      "distributedlock.waithandles": {
        "type": "Project",
        "dependencies": {
          "DistributedLock.Core": "[1.0.6, )",
          "System.Threading.AccessControl": "[8.0.0, )"
        }
      },
      "distributedlock.zookeeper": {
        "type": "Project",
        "dependencies": {
          "DistributedLock.Core": "[1.0.6, )",
          "ZooKeeperNetEx": "[3.4.12.4, )"
        }
      },
      "Azure.Storage.Blobs": {
        "type": "CentralTransitive",
        "requested": "[12.19.1, )",
        "resolved": "12.19.1",
        "contentHash": "x43hWFJ4sPQ23TD4piCwT+KlQpZT8pNDAzqj6yUCqh+WJ2qcQa17e1gh6ZOeT2QNFQTTDSuR56fm2bIV7i11/w==",
        "dependencies": {
          "Azure.Storage.Common": "12.18.1",
          "System.Text.Json": "4.7.2"
        }
      },
      "Microsoft.Data.SqlClient": {
        "type": "CentralTransitive",
        "requested": "[5.2.1, )",
        "resolved": "5.2.1",
        "contentHash": "ojg2XWmih4ubPPtrhRqqXk0SM6wC2ZSTkNNEAlYBhMo4IsRHjLazFc0abzcZCNfw1JyWcqY7vGutWTv8ZaFD9g==",
        "dependencies": {
          "Azure.Identity": "1.11.3",
          "Microsoft.Data.SqlClient.SNI.runtime": "5.2.0",
          "Microsoft.Identity.Client": "4.60.3",
          "Microsoft.IdentityModel.JsonWebTokens": "6.35.0",
          "Microsoft.IdentityModel.Protocols.OpenIdConnect": "6.35.0",
          "Microsoft.SqlServer.Server": "1.0.0",
          "System.Configuration.ConfigurationManager": "8.0.0",
          "System.Runtime.Caching": "8.0.0"
        }
      },
      "MySqlConnector": {
        "type": "CentralTransitive",
        "requested": "[2.3.5, )",
        "resolved": "2.3.5",
        "contentHash": "AmEfUPkFl+Ev6jJ8Dhns3CYHBfD12RHzGYWuLt6DfG6/af6YvOMyPz74ZPPjBYQGRJkumD2Z48Kqm8s5DJuhLA==",
        "dependencies": {
          "Microsoft.Extensions.Logging.Abstractions": "7.0.1"
        }
      },
      "Npgsql": {
        "type": "CentralTransitive",
        "requested": "[8.0.3, )",
        "resolved": "8.0.3",
        "contentHash": "6WEmzsQJCZAlUG1pThKg/RmeF6V+I0DmBBBE/8YzpRtEzhyZzKcK7ulMANDm5CkxrALBEC8H+5plxHWtIL7xnA==",
        "dependencies": {
          "Microsoft.Extensions.Logging.Abstractions": "8.0.0"
        }
      },
      "StackExchange.Redis": {
        "type": "CentralTransitive",
        "requested": "[2.7.27, )",
        "resolved": "2.7.27",
        "contentHash": "Uqc2OQHglqj9/FfGQ6RkKFkZfHySfZlfmbCl+hc+u2I/IqunfelQ7QJi7ZhvAJxUtu80pildVX6NPLdDaUffOw==",
        "dependencies": {
          "Microsoft.Extensions.Logging.Abstractions": "6.0.0",
          "Pipelines.Sockets.Unofficial": "2.2.8"
        }
      },
      "System.Threading.AccessControl": {
        "type": "CentralTransitive",
        "requested": "[8.0.0, )",
        "resolved": "8.0.0",
        "contentHash": "cIed5+HuYz+eV9yu9TH95zPkqmm1J9Qps9wxjB335sU8tsqc2kGdlTEH9FZzZeCS8a7mNSEsN8ZkyhQp1gfdEw=="
      },
      "ZooKeeperNetEx": {
        "type": "CentralTransitive",
        "requested": "[3.4.12.4, )",
        "resolved": "3.4.12.4",
        "contentHash": "YECtByVSH7TRjQKplwOWiKyanCqYE5eEkGk5YtHJgsnbZ6+p1o0Gvs5RIsZLotiAVa6Niez1BJyKY/RDY/L6zg=="
      }
    }
  }
}<|MERGE_RESOLUTION|>--- conflicted
+++ resolved
@@ -1,9 +1,7 @@
 {
   "version": 2,
   "dependencies": {
-<<<<<<< HEAD
-=======
-    ".NETFramework,Version=v4.7.2": {
+    "net8.0": {
       "MedallionShell.StrongName": {
         "type": "Direct",
         "requested": "[1.6.2, )",
@@ -16,7 +14,8 @@
         "resolved": "17.9.0",
         "contentHash": "7GUNAUbJYn644jzwLm5BD3a2p9C1dmP8Hr6fDPDxgItQk9hBs1Svdxzz07KQ/UphMSmgza9AbijBJGmw5D658A==",
         "dependencies": {
-          "Microsoft.CodeCoverage": "17.9.0"
+          "Microsoft.CodeCoverage": "17.9.0",
+          "Microsoft.TestPlatform.TestHost": "17.9.0"
         }
       },
       "Moq": {
@@ -25,15 +24,17 @@
         "resolved": "4.20.70",
         "contentHash": "4rNnAwdpXJBuxqrOCzCyICXHSImOTRktCgCWXWykuF1qwoIsVvEnR7PjbMk/eLOxWvhmj5Kwt+kDV3RGUYcNwg==",
         "dependencies": {
-          "Castle.Core": "5.1.1",
-          "System.Threading.Tasks.Extensions": "4.5.4"
+          "Castle.Core": "5.1.1"
         }
       },
       "NUnit": {
         "type": "Direct",
         "requested": "[3.14.0, )",
         "resolved": "3.14.0",
-        "contentHash": "R7iPwD7kbOaP3o2zldWJbWeMQAvDKD0uld27QvA3PAALl1unl7x0v2J7eGiJOYjimV/BuGT4VJmr45RjS7z4LA=="
+        "contentHash": "R7iPwD7kbOaP3o2zldWJbWeMQAvDKD0uld27QvA3PAALl1unl7x0v2J7eGiJOYjimV/BuGT4VJmr45RjS7z4LA==",
+        "dependencies": {
+          "NETStandard.Library": "2.0.0"
+        }
       },
       "NUnit.Analyzers": {
         "type": "Direct",
@@ -587,7 +588,6 @@
         "contentHash": "YECtByVSH7TRjQKplwOWiKyanCqYE5eEkGk5YtHJgsnbZ6+p1o0Gvs5RIsZLotiAVa6Niez1BJyKY/RDY/L6zg=="
       }
     },
->>>>>>> ce4a071d
     "net8.0": {
       "MedallionShell.StrongName": {
         "type": "Direct",
@@ -596,66 +596,6 @@
         "contentHash": "x7kIh8HiLHQrm5tcLEwNXhYfIHjQoK8ZS9MPx/LcCgNubtfFVJZm8Kk5/FSOalHjlXizcLAm6733L691l8cr/Q=="
       },
       "Microsoft.NET.Test.Sdk": {
-        "type": "Direct",
-        "requested": "[17.9.0, )",
-        "resolved": "17.9.0",
-        "contentHash": "7GUNAUbJYn644jzwLm5BD3a2p9C1dmP8Hr6fDPDxgItQk9hBs1Svdxzz07KQ/UphMSmgza9AbijBJGmw5D658A==",
-        "dependencies": {
-          "Microsoft.CodeCoverage": "17.9.0",
-          "Microsoft.TestPlatform.TestHost": "17.9.0"
-        }
-      },
-      "Moq": {
-        "type": "Direct",
-        "requested": "[4.20.70, )",
-        "resolved": "4.20.70",
-        "contentHash": "4rNnAwdpXJBuxqrOCzCyICXHSImOTRktCgCWXWykuF1qwoIsVvEnR7PjbMk/eLOxWvhmj5Kwt+kDV3RGUYcNwg==",
-        "dependencies": {
-          "Castle.Core": "5.1.1"
-        }
-      },
-      "NUnit": {
-        "type": "Direct",
-        "requested": "[3.14.0, )",
-        "resolved": "3.14.0",
-        "contentHash": "R7iPwD7kbOaP3o2zldWJbWeMQAvDKD0uld27QvA3PAALl1unl7x0v2J7eGiJOYjimV/BuGT4VJmr45RjS7z4LA==",
-        "dependencies": {
-          "NETStandard.Library": "2.0.0"
-        }
-      },
-      "NUnit.Analyzers": {
-        "type": "Direct",
-        "requested": "[4.1.0, )",
-        "resolved": "4.1.0",
-        "contentHash": "Odd1RusSMnfswIiCPbokAqmlcCCXjQ20poaXWrw+CWDnBY1vQ/x6ZGqgyJXpebPq5Uf8uEBe5iOAySsCdSrWdQ=="
-      },
-      "NUnit3TestAdapter": {
-        "type": "Direct",
-        "requested": "[4.5.0, )",
-        "resolved": "4.5.0",
-        "contentHash": "s8JpqTe9bI2f49Pfr3dFRfoVSuFQyraTj68c3XXjIS/MRGvvkLnrg6RLqnTjdShX+AdFUCCU/4Xex58AdUfs6A=="
-      },
-      "System.Data.SqlClient": {
-        "type": "Direct",
-        "requested": "[4.8.6, )",
-        "resolved": "4.8.6",
-        "contentHash": "2Ij/LCaTQRyAi5lAv7UUTV9R2FobC8xN9mE0fXBZohum/xLl8IZVmE98Rq5ugQHjCgTBRKqpXRb4ORulRdA6Ig==",
-        "dependencies": {
-          "Microsoft.Win32.Registry": "4.7.0",
-          "System.Security.Principal.Windows": "4.7.0",
-          "runtime.native.System.Data.SqlClient.sni": "4.7.0"
-        }
-      },
-      "Testcontainers.MariaDb": {
-        "type": "Direct",
-        "requested": "[3.8.0, )",
-        "resolved": "3.8.0",
-        "contentHash": "RBmpBaN1kzOxcFfUVxKcWc5Z2IkBoPNKQglRHScT5dTT05YtjEqL8b0T9GBBfSa0WNLXkgAGiN2mkqijwsMz/g==",
-        "dependencies": {
-          "Testcontainers": "3.8.0"
-        }
-      },
-      "Testcontainers.MsSql": {
         "type": "Direct",
         "requested": "[3.8.0, )",
         "resolved": "3.8.0",
@@ -960,31 +900,6 @@
         "resolved": "4.4.0",
         "contentHash": "YhEdSQUsTx+C8m8Bw7ar5/VesXvCFMItyZF7G1AUY+OM0VPZUOeAVpJ4Wl6fydBGUYZxojTDR3I6Bj/+BPkJNA=="
       },
-<<<<<<< HEAD
-      "SharpZipLib": {
-        "type": "Transitive",
-        "resolved": "1.4.2",
-        "contentHash": "yjj+3zgz8zgXpiiC3ZdF/iyTBbz2fFvMxZFEBPUcwZjIvXOf37Ylm+K58hqMfIBt5JgU/Z2uoUS67JmTLe973A=="
-      },
-      "SSH.NET": {
-        "type": "Transitive",
-        "resolved": "2023.0.0",
-        "contentHash": "g+3VDUrYhm0sqSxmlQFgRFrmBxhQvVh4pfn4pqjkX7WXE3tTjt1tIsOtjuz3mz/5s8gFFQVRydwCJ7Ohs54sJA==",
-        "dependencies": {
-          "SshNet.Security.Cryptography": "[1.3.0]"
-        }
-      },
-      "SshNet.Security.Cryptography": {
-        "type": "Transitive",
-        "resolved": "1.3.0",
-        "contentHash": "5pBIXRjcSO/amY8WztpmNOhaaCNHY/B6CcYDI7FSTgqSyo/ZUojlLiKcsl+YGbxQuLX439qIkMfP0PHqxqJi/Q=="
-      },
-      "System.Buffers": {
-        "type": "Transitive",
-        "resolved": "4.5.1",
-        "contentHash": "Rw7ijyl1qqRS0YQD/WycNst8hUUMgrMH4FCn1nNm27M4VxchZ1js3fVjQaANHO5f3sN4isvP4a+Met9Y4YomAg=="
-      },
-=======
       "System.ClientModel": {
         "type": "Transitive",
         "resolved": "1.0.0",
@@ -994,7 +909,6 @@
           "System.Text.Json": "4.7.2"
         }
       },
->>>>>>> ce4a071d
       "System.Configuration.ConfigurationManager": {
         "type": "Transitive",
         "resolved": "8.0.0",
