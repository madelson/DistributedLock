# DistributedLock

DistributedLock is a .NET library that provides robust and easy-to-use distributed mutexes, reader-writer locks, and semaphores based on a variety of underlying technologies.

With DistributedLock, synchronizing access to a region of code across multiple applications/machines is as simple as:
```C#
using (await myDistributedLock.AcquireAsync())
{
	// I hold the lock here
}
```

## Implementations

DistributedLock contains implementations based on various technologies; you can install implementation packages individually or just install the [DistributedLock NuGet package](https://www.nuget.org/packages/DistributedLock) [![NuGet Status](http://img.shields.io/nuget/v/DistributedLock.svg?style=flat)](https://www.nuget.org/packages/DistributedLock/), an "umbrella" package which includes all implementations as dependencies.

- **[DistributedLock.SqlServer](docs/DistributedLock.SqlServer.md)** [![NuGet Status](http://img.shields.io/nuget/v/DistributedLock.SqlServer.svg?style=flat)](https://www.nuget.org/packages/DistributedLock.SqlServer/): uses Microsoft SQL Server
- **[DistributedLock.Postgres](docs/DistributedLock.Postgres.md)** [![NuGet Status](http://img.shields.io/nuget/v/DistributedLock.Postgres.svg?style=flat)](https://www.nuget.org/packages/DistributedLock.Postgres/): uses Postgresql
- **[DistributedLock.Redis](docs/DistributedLock.Redis.md)** [![NuGet Status](http://img.shields.io/nuget/v/DistributedLock.Redis.svg?style=flat)](https://www.nuget.org/packages/DistributedLock.Redis/): uses Redis
- **[DistributedLock.Azure](docs/DistributedLock.Azure.md)** [![NuGet Status](http://img.shields.io/nuget/v/DistributedLock.Azure.svg?style=flat)](https://www.nuget.org/packages/DistributedLock.Azure/): uses Azure blobs
- **[DistributedLock.FileSystem](docs/DistributedLock.FileSystem.md)** [![NuGet Status](http://img.shields.io/nuget/v/DistributedLock.FileSystem.svg?style=flat)](https://www.nuget.org/packages/DistributedLock.FileSystem/): uses lock files
- **[DistributedLock.WaitHandles](docs/DistributedLock.WaitHandles.md)** [![NuGet Status](http://img.shields.io/nuget/v/DistributedLock.WaitHandles.svg?style=flat)](https://www.nuget.org/packages/DistributedLock.WaitHandles/): uses operating system global `WaitHandle`s (Windows only)

## Synchronization primitives

- Locks: provide exclusive access to a region of code
- [Reader-writer locks](docs/Reader-writer%20locks.md): a lock with multiple levels of access. The lock can be held concurrently either by any number of readers or by a single writer.
- [Semaphores](docs/Semaphores.md): similar to a lock, but can be held by up to N users concurrently instead of just one.

While all implementations support locks, the other primitives are only supported by some implementations. See the [implementation-specific documentation pages](docs) for details.

## Basic usage

### Names

Because distributed locks (and other distributed synchronization primitives) are not isolated to a single process, their identity is based on their name which is provided through the constructor. Different underlying technologies have different restrictions on name format; however, DistributedLock largely allows you to ignore these by escaping/hashing names that would otherwise be invalid.

### Acquire

All synchronization primitives support the same basic access pattern. The `Acquire` method returns a "handle" object that represents holding the lock. When the handle is disposed, the lock is released:

```C#
var myDistributedLock = new SqlDistributedLock(name, connectionString); // e. g. if we are using SQL Server
using (myDistributedLock.Acquire())
{
	// we hold the lock here
} // implicit Dispose() call from using block releases it here
```

### TryAcquire

While `Acquire` will block until the lock is available, there is also a `TryAcquire` variant which returns `null` if the lock could not be acquired (due to being held elsewhere):

```C#
using (var handle = myDistributedLock.TryAcquire())
{
	if (handle != null)
	{
		// we acquired the lock :-)
	}
	else
	{
		// someone else has it :-(
	}
}
```

### async support

`async` versions of both of these methods are also supported. These are preferred when you are writing async code since they will not consume a thread while waiting for the lock. If you are using C#8 or higher, you can also dispose of handles asynchronously:

### Timeouts

```C#
await using (await myDistributedLock.AcquireAsync()) { ... }
```

Additionally, all of these methods support an optional `timeout` parameter. `timeout` determines how long `Acquire` will wait before failing with a `TimeoutException` and how long `TryAcquire` will wait before returning null. The default `timeout` for `Acquire` is `Timeout.InfiniteTimeSpan` while for `TryAcquire` the default `timeout` is `TimeSpan.Zero`.

### Cancellation

Finally, the methods take an optional `CancellationToken` parameter, which allows for the acquire operation to be interrupted via cancellation. Note that this won't cancel the hold on the lock once the acquire succeeds.

## Providers

For applications that use [dependency injection](https://en.wikipedia.org/wiki/Dependency_injection), DistributedLock's provider make it easy to separate out the specification of a lock's (or other primitive's) name from its other settings (such as a database connection string). For example in an ASP.NET Core app you might do:

```C#
// in your Startup.cs:
services.AddSingleton(_ => new PostgresDistributedSynchronizationProvider(myConnectionString));
services.AddTransient<SomeService>();

// in SomeService.cs
public class SomeService
{
	private readonly PostgresDistributedSynchronizationProvider _synchronizationProvider;

	public SomeService(PostgresDistributedSynchronizationProvider synchronizationProvider)
	{
		this._synchronizationProvider = synchronizationProvider;
	}
	
	public void InitializeUserAccount(int id)
	{
		// use the provider to construct a lock
		var @lock = this._synchronizationProvider.CreateLock($"UserAccount{id}");
		using (@lock.Acquire())
		{
			// do stuff
		}
		
		// ALTERNATIVELY, for common use-cases extension methods allow this to be done with a single call
		using (this._synchronizationProvider.AcquireLock($"UserAccount{id}"))
		{
			// do stuff
		}
	}
}
```

## Other topics

- [Interfaces](docs/Other%20topics.md#interfaces)
- [Detecting handle loss](docs/Other%20topics.md#detecting-handle-loss)
- [Handle abandonment](docs/Other%20topics.md#handle-abandonment)
- [Safety of distributed locking](docs/Other%20topics.md#safety-of-distributed-locking)

## Contributing

Contributions are welcome! If you are interested in contributing towards a new or existing issue, please let me know via comments on the issue so that I can help you get started and avoid wasted effort on your part.

## Release notes
<<<<<<< HEAD
- 2.0.1
	- Fixed Redis lock behavior when using a database with `WithKeyPrefix` (#66, DistributedLock.Redis 1.0.1). Thanks @skomis-mm
skomis-mm for contributing!
- 2.0.0 (see [Migrating from 1.x to 2.x](docs/Other+topics.md#migrating-from-1x-to-2x))
=======
- 2.0.0 (see also [Migrating from 1.x to 2.x](docs/Migrating%20from%201.x%20to%202.x.md#migrating-from-1x-to-2x))
>>>>>>> 1a7a81ce
	- Revamped package structure so that DistributedLock is now an umbrella package and each implementation technology has its own package (BREAKING CHANGE)
	- Added Postgresql-based locking (#56, DistributedLock.Postgres 1.0.0)
	- Added Redis-based locking (#24, DistributedLock.Redis 1.0.0)
	- Added Azure blob-based locking (#42, DistributedLock.Azure 1.0.0)
	- Added file-based locking (#28, DistributedLock.FileSystem 1.0.0)
	- Added provider classes for improved IOC integration (#13)
	- Added strong naming to assemblies. Thanks @pedropaulovc for contributing! (#47, BREAKING CHANGE)
	- Made lock handles implement `IAsyncDisposable` in addition to `IDisposable` #20, BREAKING CHANGE)
	- Exposed implementation-agnostic interfaces (e. g. `IDistributedLock`) for all synchronization primitives (#10)
	- Added `HandleLostToken` API for tracking if a lock's underlying connection dies (#6, BREAKING CHANGE)
	- Added SourceLink support (#57)
	- Removed `GetSafeName` API in favor of safe naming by default (BREAKING CHANGE)
	- Renamed "SystemDistributedLock" to "EventWaitHandleDistributedLock" (DistributedLock.WaitHandles 1.0.0)
	- Stopped supporting net45 (BREAKING CHANGE)
	- Removed `DbConnection` and `DbTransaction` constructors form `SqlDistributedLock`, leaving the constructors that take `IDbConnection`/`IDbTransaction` (#35, BREAKING CHANGE)
	- Changed methods returning `Task<IDisposable>` to instead return `ValueTask`, making it so that `using (@lock.AcquireAsync()) { ... } without an `await` no longer compiles (#34, BREAKING CHANGE)
	- Changed `UpgradeableLockHandle.UpgradeToWriteLock` to return `void` (#33, BREAKING CHANGE)
	- Switched to Microsoft.Data.SqlClient by default for all target frameworks (BREAKING CHANGE)
	- Changed all locking implementations to be non-reentrant (BREAKING CHANGE)	
- 1.5.0
	- Added cross-platform support via Microsoft.Data.SqlClient ([#25](https://github.com/madelson/DistributedLock/issues/25)). This feature is available for .NET Standard >= 2.0. Thanks to [@alesebi91](https://github.com/alesebi91) for helping with the implementation and testing!
	- Added C#8 nullable annotations ([#31](https://github.com/madelson/DistributedLock/issues/31))
	- Fixed minor bug in connection multiplexing which could lead to more lock contention ([#32](https://github.com/madelson/DistributedLock/issues/32))
- 1.4.0
	- Added a SQL-based distributed semaphore ([#7](https://github.com/madelson/DistributedLock/issues/7))
	- Fix bug where SqlDistributedLockConnectionStrategy.Azure would leak connections, relying on GC to reclaim them ([#14](https://github.com/madelson/DistributedLock/issues/14)). Thanks [zavalita1](https://github.com/zavalita1) for investigating this issue!
	- Throw a specific exception type (`DeadlockException`) rather than the generic `InvalidOperationException` when a deadlock is detected ([#11](https://github.com/madelson/DistributedLock/issues/11))
- 1.3.1 Minor fix to avoid "leaking" isolation level changes in transaction-based locks ([#8](https://github.com/madelson/DistributedLock/issues/8)). Also switched to the VS2017 project file format
- 1.3.0 Added an Azure connection strategy to keep lock connections from becoming idle and being reclaimed by Azure's connection governor ([#5](https://github.com/madelson/DistributedLock/issues/5))
- 1.2.0
	- Added a SQL-based distributed reader-writer lock
	- .NET Core support via .NET Standard
	- Changed the default locking scope for SQL distributed lock to be a connection rather than a transaction, avoiding cases where long-running transactions can block backups
	- Allowed for customization of the SQL distributed lock connection strategy when connecting via a connection string
	- Added a new connection strategy which allows for multiplexing multiple held locks onto one connection
	- Added IDbConnection/IDbTransaction constructors ([#3](https://github.com/madelson/DistributedLock/issues/3))
- 1.1.0 Added support for SQL distributed locks scoped to existing connections/transactions
- 1.0.1 Minor fix when using infinite timeouts
- 1.0.0 Initial release<|MERGE_RESOLUTION|>--- conflicted
+++ resolved
@@ -130,14 +130,9 @@
 Contributions are welcome! If you are interested in contributing towards a new or existing issue, please let me know via comments on the issue so that I can help you get started and avoid wasted effort on your part.
 
 ## Release notes
-<<<<<<< HEAD
 - 2.0.1
-	- Fixed Redis lock behavior when using a database with `WithKeyPrefix` (#66, DistributedLock.Redis 1.0.1). Thanks @skomis-mm
-skomis-mm for contributing!
-- 2.0.0 (see [Migrating from 1.x to 2.x](docs/Other+topics.md#migrating-from-1x-to-2x))
-=======
+	- Fixed Redis lock behavior when using a database with `WithKeyPrefix` (#66, DistributedLock.Redis 1.0.1). Thanks @skomis-mm for contributing!
 - 2.0.0 (see also [Migrating from 1.x to 2.x](docs/Migrating%20from%201.x%20to%202.x.md#migrating-from-1x-to-2x))
->>>>>>> 1a7a81ce
 	- Revamped package structure so that DistributedLock is now an umbrella package and each implementation technology has its own package (BREAKING CHANGE)
 	- Added Postgresql-based locking (#56, DistributedLock.Postgres 1.0.0)
 	- Added Redis-based locking (#24, DistributedLock.Redis 1.0.0)
